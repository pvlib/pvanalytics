.. _whatsnew_013:

0.1.3 (TBD)
-------------------------

Enhancements
~~~~~~~~~~~~


Bug Fixes
~~~~~~~~~


Requirements
~~~~~~~~~~~~


Documentation
~~~~~~~~~~~~~
<<<<<<< HEAD
Added 6 new gallery example pages:
=======
Added 2 new gallery example pages:
>>>>>>> 50043fbc

* ``pvanalytics.metrics`` (:issue:`133`, :pull:`153`):

  * :py:func:`~pvanalytics.metrics.performance_ratio_nrel`
  * :py:func:`~pvanalytics.metrics.variability_index`

<<<<<<< HEAD
* ``pvanalytics.quality.weather`` (:issue:`133`, :pull:`151`):

  * :py:func:`~pvanalytics.quality.weather.temperature_limits`
  * :py:func:`~pvanalytics.quality.weather.relative_humidity_limits`
  * :py:func:`~pvanalytics.quality.weather.wind_limits`
  * :py:func:`~pvanalytics.quality.weather.module_temperature_check`
=======
>>>>>>> 50043fbc

Restructured the example gallery by separating the examples into categories
and adding README's (:issue:`154`, :pull:`155`).  

Revised the pull request template (:issue:`159`, :pull:`160`).

Contributors
~~~~~~~~~~~~

* Kirsten Perry (:ghuser:`kperrynrel`)
* Cliff Hansen (:ghuser:`cwhanse`)<|MERGE_RESOLUTION|>--- conflicted
+++ resolved
@@ -17,26 +17,20 @@
 
 Documentation
 ~~~~~~~~~~~~~
-<<<<<<< HEAD
-Added 6 new gallery example pages:
-=======
-Added 2 new gallery example pages:
->>>>>>> 50043fbc
+
+Added 4 new gallery example pages:
 
 * ``pvanalytics.metrics`` (:issue:`133`, :pull:`153`):
 
   * :py:func:`~pvanalytics.metrics.performance_ratio_nrel`
   * :py:func:`~pvanalytics.metrics.variability_index`
 
-<<<<<<< HEAD
 * ``pvanalytics.quality.weather`` (:issue:`133`, :pull:`151`):
 
   * :py:func:`~pvanalytics.quality.weather.temperature_limits`
   * :py:func:`~pvanalytics.quality.weather.relative_humidity_limits`
   * :py:func:`~pvanalytics.quality.weather.wind_limits`
   * :py:func:`~pvanalytics.quality.weather.module_temperature_check`
-=======
->>>>>>> 50043fbc
 
 Restructured the example gallery by separating the examples into categories
 and adding README's (:issue:`154`, :pull:`155`).  
