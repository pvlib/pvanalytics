--- conflicted
+++ resolved
@@ -24,15 +24,14 @@
   * :py:func:`~pvanalytics.metrics.performance_ratio_nrel`
   * :py:func:`~pvanalytics.metrics.variability_index`
 
-<<<<<<< HEAD
-* Updated the docstrings associated with the pdc0 and pac fields in :py:func:`~pvanalytics.metrics.performance_ratio_nrel` to make them clearer (:issue:`152`, :pull:`162`). 
-=======
+Updated the docstrings associated with the pdc0 and pac fields in 
+:py:func:`~pvanalytics.metrics.performance_ratio_nrel` to make them clearer
+(:issue:`152`, :pull:`162`). 
 
 Restructured the example gallery by separating the examples into categories
 and adding README's (:issue:`154`, :pull:`155`).  
 
 Revised the pull request template (:issue:`159`, :pull:`160`).
->>>>>>> 50043fbc
 
 Contributors
 ~~~~~~~~~~~~
