--- conflicted
+++ resolved
@@ -5,25 +5,11 @@
 
 Enhancements
 ~~~~~~~~~~~~
-<<<<<<< HEAD
-* Added function ``pvanalytics.quality.irradiance.calculate_component_sum_series`` for calculating the component sum values of GHI, DHI, and DNI, and performing nighttime corrections (:issue:`157`, :pull:`163`)
-* Updated the :py:func:`~pvanalytics.gaps.stale_values_round` function with pandas functionality, leading to the same results with a 300X speedup. (:issue:`156`, :pull:`158`)
-* Added a function to check global plane of array irradiance and global horizontal irradiance using a method of E. Lorenze et al. (2022) (:issue:`123`, :pull:`167`).
-
-Bug Fixes
-~~~~~~~~~
-
-
-Requirements
-~~~~~~~~~~~~
-
-=======
 * Added function :py:func:`~pvanalytics.quality.irradiance.calculate_component_sum_series`
   for calculating the component sum values of GHI, DHI, and DNI, and performing nighttime
   corrections (:issue:`157`, :pull:`163`)
 * Updated the :py:func:`~pvanalytics.quality.gaps.stale_values_round` function with pandas
   functionality, leading to the same results with a 300X speedup. (:issue:`156`, :pull:`158`)
->>>>>>> 492c2950
 
 Documentation
 ~~~~~~~~~~~~~
@@ -61,11 +47,7 @@
 ~~~~~~~~~~~~
 * Kirsten Perry (:ghuser:`kperrynrel`)
 * Cliff Hansen (:ghuser:`cwhanse`)
-<<<<<<< HEAD
-* Abhishek Parikh (:ghuser:`abhisheksparikh`)
-=======
 * Josh Peterson (:ghuser:`PetersonUOregon`)
 * Adam R. Jensen (:ghuser:`adamrjensen`)
 * Will Holmgren (:ghuser:`wholmgren`)
-* Kevin Anderson (:ghuser:`kanderso-nrel`)
->>>>>>> 492c2950
+* Kevin Anderson (:ghuser:`kanderso-nrel`)