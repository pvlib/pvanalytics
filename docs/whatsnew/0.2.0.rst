--- conflicted
+++ resolved
@@ -1,6 +1,6 @@
 .. _whatsnew_020:
 
-0.2.0 (anticipated August 2023)
+0.2.0 (anticipated December 2023)
 -----------------------------
 
 Breaking Changes
@@ -15,7 +15,6 @@
 
 Enhancements
 ~~~~~~~~~~~~
-<<<<<<< HEAD
 * Added function :py:func:`~pvanalytics.features.daytime.get_sunrise`
   for calculating the daily sunrise datetimes for a time series, based on the
   :py:func:`~pvanalytics.features.daytime.power_or_irradiance` day/night mask output. 
@@ -24,11 +23,9 @@
   for calculating the daily sunset datetimes for a time series, based on the
   :py:func:`~pvanalytics.features.daytime.power_or_irradiance` day/night mask output. 
   (:pull:`187`)
-=======
 * Updated function :py:func:`~pvanalytics.features.daytime.power_or_irradiance`
   to be more performant by vectorization; the original logic was using a lambda call that was
   slowing the function speed down considerably. This update resulted in a ~50X speedup. (:pull:`186`)
->>>>>>> dfe87ffa
 
 
 Bug Fixes
