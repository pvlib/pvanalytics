.. _whatsnew_011:

0.1.1 (MONTH DAY, YEAR)
-------------------------

API Changes
~~~~~~~~~~~

Enhancements
~~~~~~~~~~~~

* Quantification of irradiance variability with
  :py:func:`pvanalytics.metrics.variability_index`. (:issue:`60`, :pull:`106`)
* Internal refactor of `pvanalytics.metrics.performance_ratio_nrel` to support
  other performance ratio formulas. (:pull:`109`)
* Detect shadows from fixed objects in GHI data using
  :py:func:`pvanalytics.features.shading.fixed`. (:issue:`24`, :pull:`101`)

Bug Fixes
~~~~~~~~~

* Added nan_policy to zscore calculation
  :py:func:`pvanalytics.quality.outliers.zscore`. (:issue:`102`, :pull:`108`)
* Prohibit pandas versions in the 1.1.x series to avoid an issue in
  ``.groupby().rolling()``.  Newer versions starting in 1.2.0 and older
  versions going back to 0.24.0 are still allowed. (:issue:`82`, :pull:`118`)
* Fixed an issue with :py:func:`pvanalytics.features.clearsky.reno` in recent
  pandas versions (:issue:`125`, :pull:`128`)

<<<<<<< HEAD

Requirements
~~~~~~~~~~~~

* Drop support for python 3.6, which reached end of life Dec 2021 (:pull:`129`)
=======
Documentation
~~~~~~~~~~~~~

* Started an example gallery and added an example for
  :py:func:`pvanalytics.features.clearsky.reno`  (:issue:`125`, :pull:`127`)
>>>>>>> 27ec1679

Contributors
~~~~~~~~~~~~

* Kevin Anderson (:ghuser:`kanderso-nrel`)
* Cliff Hansen (:ghuser:`cwhanse`)
* Will Vining (:ghuser:`wfvining`)<|MERGE_RESOLUTION|>--- conflicted
+++ resolved
@@ -27,19 +27,16 @@
 * Fixed an issue with :py:func:`pvanalytics.features.clearsky.reno` in recent
   pandas versions (:issue:`125`, :pull:`128`)
 
-<<<<<<< HEAD
-
 Requirements
 ~~~~~~~~~~~~
 
 * Drop support for python 3.6, which reached end of life Dec 2021 (:pull:`129`)
-=======
+
 Documentation
 ~~~~~~~~~~~~~
 
 * Started an example gallery and added an example for
   :py:func:`pvanalytics.features.clearsky.reno`  (:issue:`125`, :pull:`127`)
->>>>>>> 27ec1679
 
 Contributors
 ~~~~~~~~~~~~
