.. _whatsnew_021:

Breaking Changes
~~~~~~~~~~~~~~~~
0.2.1 (not yet released)


Enhancements
~~~~~~~~~~~~
<<<<<<< HEAD
* Added functions :py:func:`~pvanalytics.features.snow.categorize`
  and :py:func:`~pvanalytics.features.snow.get_transmission` to categorize
  data by the effect of snow on DC voltage and current. (:pull:`209`)
=======
* Compatibility with numpy 2.0. (:pull:`211`)


Bug Fixes
~~~~~~~~~

>>>>>>> c144f6e5

Requirements
~~~~~~~~~~~~
* Minimum python advanced to 3.8. (:pull:`210`)
* Minimum statsmodels advanced to 0.10.0 and numpy to 1.17.0. (:pull:`210`)

Documentation
~~~~~~~~~~~~~
* Added a gallery example for snow effects categorization (:pull:`209`)

Testing
~~~~~~~


Contributors
* Cliff Hansen (:ghuser:`cwhanse`)
* Emma Cooper (:ghuser:`eccoope`)
* Kevin Anderson (:ghuser:`kandersolar`)<|MERGE_RESOLUTION|>--- conflicted
+++ resolved
@@ -7,18 +7,10 @@
 
 Enhancements
 ~~~~~~~~~~~~
-<<<<<<< HEAD
+* Compatibility with numpy 2.0. (:pull:`211`)
 * Added functions :py:func:`~pvanalytics.features.snow.categorize`
   and :py:func:`~pvanalytics.features.snow.get_transmission` to categorize
   data by the effect of snow on DC voltage and current. (:pull:`209`)
-=======
-* Compatibility with numpy 2.0. (:pull:`211`)
-
-
-Bug Fixes
-~~~~~~~~~
-
->>>>>>> c144f6e5
 
 Requirements
 ~~~~~~~~~~~~
