"""Common fixtures for features tests."""
import pytest
import numpy as np
import pandas as pd
from pvlib import location
<<<<<<< HEAD


def pytest_addoption(parser):
    parser.addoption(
        "--runslow", action="store_true", default=False, help="run slow tests"
    )


def pytest_configure(config):
    config.addinivalue_line("markers", "slow: mark test as slow to run")


def pytest_collection_modifyitems(config, items):
    if config.getoption("--runslow"):
        # --runslow given in cli: do not skip slow tests
        return
    skip_slow = pytest.mark.skip(reason="need --runslow option to run")
    for item in items:
        if "slow" in item.keywords:
            item.add_marker(skip_slow)


@pytest.fixture(scope='module')
def albuquerque():
    """pvlib Location for Albuquerque, NM."""
    return location.Location(
        35.0844,
        -106.6504,
        name='Albuquerque',
        altitude=1500,
        tx='Etc/GMT+7'
    )
=======
>>>>>>> 8e99bd39


@pytest.fixture
def quadratic():
    """Downward facing quadratic.

    Vertex at index 30 and roots at indices 0, 60.

    """
    q = -1000 * (np.linspace(-1, 1, 61) ** 2) + 1000
    return pd.Series(q)


@pytest.fixture(scope='module')
def one_year_hourly():
    return pd.date_range(
        start='03/01/2020',
        end='03/01/2021',
        closed='left',
        freq='H',
        tz='Etc/GMT+7'
    )


@pytest.fixture(scope='module')
def three_days_hourly():
    """Three days with one hour timestamp spacing in Etc/GMT+7"""
    return pd.date_range(
        start='03/01/2020',
        end='03/04/2020',
        closed='left',
        freq='H',
        tz='Etc/GMT+7'
    )


@pytest.fixture(scope='module')
def albuquerque():
    """pvlib Location for Albuquerque, NM."""
    return location.Location(
        35.0844,
        -106.6504,
        name='Albuquerque',
        altitude=1500,
        tx='Etc/GMT+7'
    )


@pytest.fixture(scope='module')
def clearsky(three_days_hourly, albuquerque):
    """Clearsky at `three_days_hourly` in `albuquerque`."""
    return albuquerque.get_clearsky(
        three_days_hourly,
        model='simplified_solis'
    )


@pytest.fixture(scope='module')
def solarposition(three_days_hourly, albuquerque):
    """Solar position at `three_days_hourly` in `albuquerque`."""
    return albuquerque.get_solarposition(three_days_hourly)


@pytest.fixture(scope='module')
def clearsky_year(one_year_hourly, albuquerque):
    """One year of hourly clearsky data."""
    return albuquerque.get_clearsky(
        one_year_hourly,
        model='simplified_solis'
    )


@pytest.fixture(scope='module')
def solarposition_year(one_year_hourly, albuquerque):
    """One year of solar position data in albuquerque"""
    return albuquerque.get_solarposition(one_year_hourly)<|MERGE_RESOLUTION|>--- conflicted
+++ resolved
@@ -3,7 +3,6 @@
 import numpy as np
 import pandas as pd
 from pvlib import location
-<<<<<<< HEAD
 
 
 def pytest_addoption(parser):
@@ -24,20 +23,6 @@
     for item in items:
         if "slow" in item.keywords:
             item.add_marker(skip_slow)
-
-
-@pytest.fixture(scope='module')
-def albuquerque():
-    """pvlib Location for Albuquerque, NM."""
-    return location.Location(
-        35.0844,
-        -106.6504,
-        name='Albuquerque',
-        altitude=1500,
-        tx='Etc/GMT+7'
-    )
-=======
->>>>>>> 8e99bd39
 
 
 @pytest.fixture
