"""Tests for irradiance quality control functions."""
from datetime import datetime
import pytz
import pandas as pd
import numpy as np
import pytest
from pandas.util.testing import assert_series_equal
from pvanalytics.quality import irradiance
from ..conftest import DATA_DIR


test_file_1 = DATA_DIR / "irradiance_RMIS_NREL.csv"


@pytest.fixture
def generate_RMIS_irradiance_series():
    # Pull down the saved PVLib dataframe and process it
    df = pd.read_csv(test_file_1, index_col=0, parse_dates=True)
    df = df.tz_localize("Etc/GMT+7")
    # Get the GHI, DHI, and DNI series
    dni_series = df['irradiance_dni__7982']
    dhi_series = df['irradiance_dhi__7983']
    ghi_series = df['irradiance_ghi__7981']
    dni_clear_series = df['pvlib_clearsky_dni']
    sza = df['pvlib_zenith']
    return (dhi_series, dni_series, ghi_series, dni_clear_series, sza)


@pytest.fixture
def irradiance_qcrad():
    """Synthetic irradiance data and its expected quality flags.

    Notes
    -----
    Copyright (c) 2019 SolarArbiter. See the file
    LICENSES/SOLARFORECASTARBITER_LICENSE at the top level directory
    of this distribution and at `<https://github.com/pvlib/
    pvanalytics/blob/master/LICENSES/SOLARFORECASTARBITER_LICENSE>`_
    for more information.

    """
    output = pd.DataFrame(
        columns=['ghi', 'dhi', 'dni', 'solar_zenith', 'dni_extra',
                 'ghi_limit_flag', 'dhi_limit_flag', 'dni_limit_flag',
                 'consistent_components', 'diffuse_ratio_limit'],
        data=np.array([[-100, 100, 100, 30, 1370, 0, 1, 1, 0, 0],
                       [100, -100, 100, 30, 1370, 1, 0, 1, 0, 0],
                       [100, 100, -100, 30, 1370, 1, 1, 0, 0, 1],
                       [1000, 100, 900, 0, 1370, 1, 1, 1, 1, 1],
                       [1000, 200, 800, 15, 1370, 1, 1, 1, 1, 1],
                       [1000, 200, 800, 60, 1370, 0, 1, 1, 0, 1],
                       [1000, 300, 850, 80, 1370, 0, 0, 1, 0, 1],
                       [1000, 500, 800, 90, 1370, 0, 0, 1, 0, 1],
                       [500, 100, 1100, 0, 1370, 1, 1, 1, 0, 1],
                       [1000, 300, 1200, 0, 1370, 1, 1, 1, 0, 1],
                       [500, 600, 100, 60, 1370, 1, 1, 1, 0, 0],
                       [500, 600, 400, 80, 1370, 0, 0, 1, 0, 0],
                       [500, 500, 300, 80, 1370, 0, 0, 1, 1, 1],
                       [0, 0, 0, 93, 1370, 1, 1, 1, 0, 0]]))
    dtypes = ['float64', 'float64', 'float64', 'float64', 'float64',
              'bool', 'bool', 'bool', 'bool', 'bool']
    for (col, typ) in zip(output.columns, dtypes):
        output[col] = output[col].astype(typ)
    return output


def test_check_ghi_limits_qcrad(irradiance_qcrad):
    """Test that QCRad identifies out of bounds GHI values.

    Notes
    -----
    Copyright (c) 2019 SolarArbiter. See the file
    LICENSES/SOLARFORECASTARBITER_LICENSE at the top level directory
    of this distribution and at `<https://github.com/pvlib/
    pvanalytics/blob/master/LICENSES/SOLARFORECASTARBITER_LICENSE>`_
    for more information.

    """
    expected = irradiance_qcrad
    ghi_out_expected = expected['ghi_limit_flag']
    ghi_out = irradiance.check_ghi_limits_qcrad(expected['ghi'],
                                                expected['solar_zenith'],
                                                expected['dni_extra'])
    assert_series_equal(ghi_out, ghi_out_expected, check_names=False)


def test_check_dhi_limits_qcrad(irradiance_qcrad):
    """Test that QCRad identifies out of bounds DHI values.

    Notes
    -----
    Copyright (c) 2019 SolarArbiter. See the file
    LICENSES/SOLARFORECASTARBITER_LICENSE at the top level directory
    of this distribution and at `<https://github.com/pvlib/
    pvanalytics/blob/master/LICENSES/SOLARFORECASTARBITER_LICENSE>`_
    for more information.

    """
    expected = irradiance_qcrad
    dhi_out_expected = expected['dhi_limit_flag']
    dhi_out = irradiance.check_dhi_limits_qcrad(expected['dhi'],
                                                expected['solar_zenith'],
                                                expected['dni_extra'])
    assert_series_equal(dhi_out, dhi_out_expected, check_names=False)


def test_check_dni_limits_qcrad(irradiance_qcrad):
    """Test that QCRad identifies out of bounds DNI values.

    Notes
    -----
    Copyright (c) 2019 SolarArbiter. See the file
    LICENSES/SOLARFORECASTARBITER_LICENSE at the top level directory
    of this distribution and at `<https://github.com/pvlib/
    pvanalytics/blob/master/LICENSES/SOLARFORECASTARBITER_LICENSE>`_
    for more information.

    """
    expected = irradiance_qcrad
    dni_out_expected = expected['dni_limit_flag']
    dni_out = irradiance.check_dni_limits_qcrad(expected['dni'],
                                                expected['solar_zenith'],
                                                expected['dni_extra'])
    assert_series_equal(dni_out, dni_out_expected, check_names=False)


def test_check_irradiance_limits_qcrad(irradiance_qcrad):
    """Test different input combinations to check_irradiance_limits_qcrad.

    Notes
    -----
    Copyright (c) 2019 SolarArbiter. See the file
    LICENSES/SOLARFORECASTARBITER_LICENSE at the top level directory
    of this distribution and at `<https://github.com/pvlib/
    pvanalytics/blob/master/LICENSES/SOLARFORECASTARBITER_LICENSE>`_
    for more information.

    """
    expected = irradiance_qcrad
    ghi_out_expected = expected['ghi_limit_flag']
    ghi_out, dhi_out, dni_out = irradiance.check_irradiance_limits_qcrad(
        expected['solar_zenith'], expected['dni_extra'], ghi=expected['ghi'])
    assert_series_equal(ghi_out, ghi_out_expected, check_names=False)
    assert dhi_out is None
    assert dni_out is None

    dhi_out_expected = expected['dhi_limit_flag']
    ghi_out, dhi_out, dni_out = irradiance.check_irradiance_limits_qcrad(
        expected['solar_zenith'], expected['dni_extra'], ghi=expected['ghi'],
        dhi=expected['dhi'])
    assert_series_equal(dhi_out, dhi_out_expected, check_names=False)

    dni_out_expected = expected['dni_limit_flag']
    ghi_out, dhi_out, dni_out = irradiance.check_irradiance_limits_qcrad(
        expected['solar_zenith'], expected['dni_extra'],
        dni=expected['dni'])
    assert_series_equal(dni_out, dni_out_expected, check_names=False)


def test_check_irradiance_consistency_qcrad(irradiance_qcrad):
    """Test that QCRad identifies consistent irradiance measurements.

    Notes
    -----
    Copyright (c) 2019 SolarArbiter. See the file
    LICENSES/SOLARFORECASTARBITER_LICENSE at the top level directory
    of this distribution and at `<https://github.com/pvlib/
    pvanalytics/blob/master/LICENSES/SOLARFORECASTARBITER_LICENSE>`_
    for more information.

    """
    expected = irradiance_qcrad
    cons_comp, diffuse = irradiance.check_irradiance_consistency_qcrad(
        expected['solar_zenith'], expected['ghi'],
        expected['dhi'], expected['dni'])
    assert_series_equal(cons_comp, expected['consistent_components'],
                        check_names=False)
    assert_series_equal(diffuse, expected['diffuse_ratio_limit'],
                        check_names=False)


@pytest.fixture
def times():
    """One hour of times at 10 minute frequency.

    Notes
    -----
    Copyright (c) 2019 SolarArbiter. See the file
    LICENSES/SOLARFORECASTARBITER_LICENSE at the top level directory
    of this distribution and at `<https://github.com/pvlib/
    pvanalytics/blob/master/LICENSES/SOLARFORECASTARBITER_LICENSE>`_
    for more information.

    """
    mst = pytz.timezone('MST')
    return pd.date_range(
        start=datetime(2018, 6, 15, 12, 0, 0, tzinfo=mst),
        end=datetime(2018, 6, 15, 13, 0, 0, tzinfo=mst),
        freq='10T'
    )


def test_clearsky_limits(times):
    """Values greater than clearsky values are flagged False.

    Notes
    -----
    Copyright (c) 2019 SolarArbiter. See the file
    LICENSES/SOLARFORECASTARBITER_LICENSE at the top level directory
    of this distribution and at `<https://github.com/pvlib/
    pvanalytics/blob/master/LICENSES/SOLARFORECASTARBITER_LICENSE>`_
    for more information.

    """
    clearsky = pd.Series(np.linspace(50, 55, len(times)), index=times)
    measured = clearsky.copy()
    measured.iloc[0] *= 0.5
    measured.iloc[-1] *= 2.0
    clear_times = np.tile(True, len(times))
    clear_times[-1] = False
    assert_series_equal(
        irradiance.clearsky_limits(measured, clearsky),
        pd.Series(index=times, data=clear_times)
    )


def test_clearsky_limits_negative_and_nan():
    """Irradiance values greater than clearsky valuse are flagged False
    along with NaNs.

    Notes
    -----
    Copyright (c) 2019 SolarArbiter. See the file
    LICENSES/SOLARFORECASTARBITER_LICENSE at the top level directory
    of this distribution and at `<https://github.com/pvlib/
    pvanalytics/blob/master/LICENSES/SOLARFORECASTARBITER_LICENSE>`_
    for more information.

    """
    index = pd.date_range(start=datetime(2019, 6, 15, 12, 0, 0),
                          freq='15T', periods=5)
    measured = pd.Series(index=index, data=[800, 1000, 1200, -200, np.nan])
    clearsky = pd.Series(index=index, data=1000)
    assert_series_equal(
        irradiance.clearsky_limits(measured, clearsky),
        pd.Series(index=index, data=[True, True, False, True, False])
    )


def test_clearsky_limits_csi_max(times):
    """Increasing `csi_max` passes larger values."""
    measured = pd.Series(np.linspace(800, 1000, len(times)), index=times)
    measured.iloc[0] = 1300
    measured.iloc[1] = 1200
    measured.iloc[2] = 1100
    clearsky = pd.Series(1000, index=times)
    expected = pd.Series(True, index=times)
    expected.iloc[0:3] = False
    assert_series_equal(
        irradiance.clearsky_limits(measured, clearsky, csi_max=1.0),
        expected
    )
    expected.iloc[2] = True
    assert_series_equal(
        irradiance.clearsky_limits(measured, clearsky, csi_max=1.1),
        expected
    )
    expected.iloc[1] = True
    assert_series_equal(
        irradiance.clearsky_limits(measured, clearsky, csi_max=1.2),
        expected
    )


def test_daily_insolation_limits(albuquerque):
    """Daily insolation limits works with uniform timestamp spacing."""
    three_days = pd.date_range(
        start='1/1/2020',
        end='1/4/2020',
        closed='left',
        freq='H'
    )
    clearsky = albuquerque.get_clearsky(three_days, model='simplified_solis')
    assert irradiance.daily_insolation_limits(
        clearsky['ghi'], clearsky['ghi']
    ).all()
    assert not irradiance.daily_insolation_limits(
        pd.Series(0, index=three_days),
        clearsky['ghi']
    ).any()
    irrad = clearsky['ghi'].copy()
    irrad.loc['1/1/2020'] = irrad['1/1/2020']*0.7
    irrad.loc['1/2/2020'] = irrad['1/2/2020']*2.0
    irrad.loc['1/3/2020'] = irrad['1/3/2020']*0.3
    expected = pd.Series(False, irrad.index)
    expected.loc['1/1/2020'] = True
    assert_series_equal(
        expected,
        irradiance.daily_insolation_limits(irrad, clearsky['ghi']),
        check_names=False
    )


def test_daily_insolation_limits_uneven(albuquerque):
    """daily_insolation_limits works with uneven timestamp spacing."""
    three_days = pd.date_range(
        start='1/1/2020',
        end='1/4/2020',
        closed='left',
        freq='15T'
    )
    clearsky = albuquerque.get_clearsky(three_days, model='simplified_solis')
    ghi = clearsky['ghi'].copy()
    assert_series_equal(
        irradiance.daily_insolation_limits(ghi, ghi),
        pd.Series(True, three_days),
        check_names=False
    )
    ghi.loc[(ghi > 200) & (ghi < 202)] = np.nan
    ghi.loc[ghi == 0] = np.nan
    ghi.dropna(inplace=True)
    assert_series_equal(
        irradiance.daily_insolation_limits(
            ghi,
            albuquerque.get_clearsky(
                ghi.index,
                model='simplified_solis'
            )['ghi']
        ),
        pd.Series(True, index=ghi.index),
        check_names=False
    )


<<<<<<< HEAD
@pytest.fixture
def lorenz_test_data():

    data = pd.DataFrame(
        columns=['ghi', 'poa_global', 'solar_zenith', 'azimuth', 'aoi',
                 'lower_limit_poa', 'upper_limit_poa',
                 'poa_global_limit_int_flag', 'poa_global_limit_bool_flag',
                 'lower_limit_ghi', 'upper_limit_flag2_ghi',
                 'upper_limit_flag3_ghi', 'ghi_limit_int_flag',
                 'ghi_limit_bool_flag'],
        data=np.array([[400, 730, 60, 205, 30, 6.835, 1335.256062, 0, 1,
                        6.835, 870.2, 992.531965, 0, 1],
                       [500, 830, 60, 205, 30, 6.835, 1335.256062, 0, 1,
                        6.835, 870.2, 992.531965, 0, 1],
                       [880, 830, 60, 205, 30, 6.835, 1335.256062, 0, 1,
                        6.835, 870.2, 992.531965, 2, 0],
                       [1000, 830, 60, 205, 30, 6.835, 1335.256062, 0, 1,
                        6.835, 870.2, 992.531965, 3, 0],
                       [6, 830, 60, 205, 30, 6.835, 1335.256062, 0, 1,
                        6.835, 870.2, 992.531965, 3, 0],
                       [100, 150, 60, 205, 30, 6.835, 1335.256062, 0, 1,
                        6.835, 870.2, 992.531965, 0, 1],
                       [100, 150, 60, 205, 30, 6.835, 1335.256062, 0, 1,
                        6.835, 870.2, 992.531965, 0, 1],
                       [100, 1152, 60, 205, 30, 6.835, 1335.256062, 3, 0,
                        6.835, 870.2, 992.531965, 0, 1],
                       [100, 150, 60, 205, 30, 6.835, 1335.256062, 3, 0,
                        6.835, 870.2, 992.531965, 0, 1],
                       [100, 150, 60, 205, 30, 6.835, 1335.256062, 0, 1,
                        6.835, 870.2, 992.531965, 0, 1],
                       [500, 830, np.nan, 205, 30, np.nan, np.nan, 1, 0,
                        np.nan, np.nan, np.nan, 1, 0],
                       [500, 830, 60, 205, np.nan, 6.835, np.nan, 1, 0,
                        6.835, 870.2, 992.531965, 0, 1]]))

    dtypes = ['float64', 'float64', 'float64', 'float64', 'float64',
              'float64', 'float64',
              'int64', 'bool',
              'float64', 'float64',
              'float64', 'int64',
              'bool']

    for (col, typ) in zip(data.columns, dtypes):
        data[col] = data[col].astype(typ)

    return(data)


def test_check_poa_global_limits_lorenz(lorenz_test_data):
    """Testing the function 'check_poa_global_limits_lorenz'"""

    data = lorenz_test_data

    # Expected boolean and integer flags
    expected_bool_flag = data['poa_global_limit_bool_flag']
    expected_int_flag = data['poa_global_limit_int_flag']

    # Setting up inputs
    dni_extra = 1367
    poa_global = data['poa_global']
    solar_zenith = data['solar_zenith']
    aoi = data['aoi']

    # Calling the functions
    poa_global_limit_bool_flag, poa_global_limit_int_flag = \
        irradiance.check_poa_global_limits_lorenz(poa_global, solar_zenith,
                                                  aoi, dni_extra)

    assert_series_equal(expected_int_flag,
                        poa_global_limit_int_flag,
                        check_names=False)

    assert_series_equal(poa_global_limit_bool_flag,
                        expected_bool_flag,
                        check_names=False)


def test__upper_poa_global_limit_lorenz(lorenz_test_data):
    """Testing upper poa global limit defined by Lorenz et. al"""

    data = lorenz_test_data

    # Expected upper limit
    expected_upper_limit = data['upper_limit_poa']

    # Setting up inputs
    dni_extra = 1367
    solar_zenith = data['solar_zenith']
    aoi = data['aoi']

    # Testing upper limit
    test_upper_limit = irradiance._upper_poa_global_limit_lorenz(aoi,
                                                                 solar_zenith,
                                                                 dni_extra)

    assert_series_equal(expected_upper_limit,
                        test_upper_limit,
                        check_names=False)


def test__lower_poa_global_limit_lorenz(lorenz_test_data):
    """Testing lower poa global limit defined by Lorenz et. al"""

    data = lorenz_test_data

    # Expected upper limit
    expected_lower_limit = data['lower_limit_poa']

    # Setting up inputs
    dni_extra = 1367
    solar_zenith = data['solar_zenith']

    test_lower_limit = irradiance._lower_poa_global_limit_lorenz(solar_zenith,
                                                                 dni_extra)

    assert_series_equal(expected_lower_limit,
                        test_lower_limit,
                        check_names=False)


def test__upper_ghi_limit_lorenz_flag2(lorenz_test_data):
    """Testing upper ghi limit for flag 2 defined by Lorenz et. al"""

    data = lorenz_test_data

    # Expected upper limit
    expected_upper_limit = data['upper_limit_flag2_ghi']

    # Setting up inputs
    dni_extra = 1367
    solar_zenith = data['solar_zenith']

    # Testing upper limit
    test_upper_limit = irradiance._upper_ghi_limit_lorenz_flag2(solar_zenith,
                                                                dni_extra)

    assert_series_equal(expected_upper_limit,
                        test_upper_limit,
                        check_names=False)


def test__upper_ghi_limit_lorenz_flag3(lorenz_test_data):
    """Testing upper ghi limit for flag 3 defined by Lorenz et. al"""

    data = lorenz_test_data

    # Expected upper limit
    expected_upper_limit = data['upper_limit_flag3_ghi']

    # Setting up inputs
    dni_extra = 1367
    solar_zenith = data['solar_zenith']

    # Testing upper limit
    test_upper_limit = irradiance._upper_ghi_limit_lorenz_flag3(solar_zenith,
                                                                dni_extra)

    assert_series_equal(expected_upper_limit,
                        test_upper_limit,
                        check_names=False)


def test__lower_ghi_limit_lorenz(lorenz_test_data):
    """Testing lower ghi limit defined by Lorenz et. al"""

    data = lorenz_test_data

    # Expected upper limit
    expected_upper_limit = data['lower_limit_ghi']

    # Setting up inputs
    dni_extra = 1367
    solar_zenith = data['solar_zenith']

    # Testing upper limit
    test_upper_limit = irradiance._lower_ghi_limit_lorenz(solar_zenith,
                                                          dni_extra)

    assert_series_equal(expected_upper_limit,
                        test_upper_limit,
                        check_names=False)


def test_check_ghi_limits_lorenz(lorenz_test_data):
    """Testing the function 'check_ghi_limits_lorenz'"""

    data = lorenz_test_data

    # Expected boolean and integer flags
    expected_bool_flag = data['ghi_limit_bool_flag']
    expected_int_flag = data['ghi_limit_int_flag']

    # Setting up inputs
    dni_extra = 1367
    ghi = data['ghi']
    solar_zenith = data['solar_zenith']

    # Calling the functions
    ghi_limit_bool_flag, ghi_limit_int_flag = \
        irradiance.check_ghi_limits_lorenz(ghi, solar_zenith, dni_extra)

    assert_series_equal(expected_int_flag,
                        ghi_limit_int_flag,
                        check_names=False)

    assert_series_equal(ghi_limit_bool_flag,
                        expected_bool_flag,
                        check_names=False)
=======
def test_calculate_ghi_component(generate_RMIS_irradiance_series):
    """
    Test calculate_component_sum_series() function on GHI calculation.
    """
    # Pull down RMIS data to test on
    dhi_series, dni_series, ghi_series, dni_clear_series, sza_series = \
        generate_RMIS_irradiance_series
    # Run with fill_night_value as np.nan
    ghi_series_fill_value = irradiance.calculate_component_sum_series(
        solar_zenith=sza_series,
        dhi=dhi_series,
        dni=dni_series,
        zenith_limit=90,
        fill_night_value=np.nan)
    # Make sure that periods where sza>90 are marked as NaN
    assert all(ghi_series_fill_value[sza_series > 90].isna())
    # Run with fill_night_value = 'equation'
    ghi_series_equation = irradiance.calculate_component_sum_series(
        solar_zenith=sza_series,
        dhi=dhi_series,
        dni=dni_series,
        fill_night_value='equation')
    # Make sure that periods where sza>90 are equal equal to GHI values
    assert all(ghi_series_equation[sza_series > 90].dropna() ==
               dhi_series[sza_series > 90].dropna())
    # Run with fill_night_value = None
    ghi_series_none = irradiance.calculate_component_sum_series(
        solar_zenith=sza_series,
        dhi=dhi_series,
        dni=dni_series,
        zenith_limit=90,
        fill_night_value=None)
    ghi_test = dni_series * np.cos(sza_series * np.pi / 180) + dhi_series
    assert all(ghi_test.round(5).dropna() == ghi_series_none.round(5).dropna())
    # Throw an error if int/float, None, or 'equation' aren't passed in
    # fill_night_value parameter
    with pytest.raises(ValueError):
        irradiance.calculate_component_sum_series(solar_zenith=sza_series,
                                                  dhi=dhi_series,
                                                  dni=dni_series,
                                                  zenith_limit=90,
                                                  fill_night_value='random')


def test_calculate_dhi_component(generate_RMIS_irradiance_series):
    """
    Test calculate_component_sum_series() function on DHI calculation.
    """
    # Pull down RMIS data to test on
    dhi_series, dni_series, ghi_series, dni_clear_series, sza_series = \
        generate_RMIS_irradiance_series
    # Test with equation used
    dhi_series_equation = irradiance.calculate_component_sum_series(
        solar_zenith=sza_series,
        ghi=ghi_series,
        dni=dni_series,
        zenith_limit=90,
        fill_night_value='equation')
    # Make sure that periods where sza>90 are equal equal to GHI values
    assert all(dhi_series_equation[sza_series > 90].dropna() ==
               ghi_series[sza_series > 90].dropna())


def test_calculate_dni_component(generate_RMIS_irradiance_series):
    """
    Test calculate_component_sum_series() function on DNI calculation.
    """
    # Pull down RMIS data to test on
    dhi_series, dni_series, ghi_series, dni_clear_series, sza_series = \
        generate_RMIS_irradiance_series
    dni_series_equation = irradiance.calculate_component_sum_series(
        solar_zenith=sza_series,
        ghi=ghi_series,
        dhi=dhi_series,
        dni_clear=dni_clear_series,
        zenith_limit=90,
        fill_night_value='equation')
    # Make sure that periods where sza>90 are equal equal to GHI values
    assert all(dni_series_equation[sza_series > 90].dropna() == 0)
>>>>>>> 83500ac1
<|MERGE_RESOLUTION|>--- conflicted
+++ resolved
@@ -332,216 +332,6 @@
     )
 
 
-<<<<<<< HEAD
-@pytest.fixture
-def lorenz_test_data():
-
-    data = pd.DataFrame(
-        columns=['ghi', 'poa_global', 'solar_zenith', 'azimuth', 'aoi',
-                 'lower_limit_poa', 'upper_limit_poa',
-                 'poa_global_limit_int_flag', 'poa_global_limit_bool_flag',
-                 'lower_limit_ghi', 'upper_limit_flag2_ghi',
-                 'upper_limit_flag3_ghi', 'ghi_limit_int_flag',
-                 'ghi_limit_bool_flag'],
-        data=np.array([[400, 730, 60, 205, 30, 6.835, 1335.256062, 0, 1,
-                        6.835, 870.2, 992.531965, 0, 1],
-                       [500, 830, 60, 205, 30, 6.835, 1335.256062, 0, 1,
-                        6.835, 870.2, 992.531965, 0, 1],
-                       [880, 830, 60, 205, 30, 6.835, 1335.256062, 0, 1,
-                        6.835, 870.2, 992.531965, 2, 0],
-                       [1000, 830, 60, 205, 30, 6.835, 1335.256062, 0, 1,
-                        6.835, 870.2, 992.531965, 3, 0],
-                       [6, 830, 60, 205, 30, 6.835, 1335.256062, 0, 1,
-                        6.835, 870.2, 992.531965, 3, 0],
-                       [100, 150, 60, 205, 30, 6.835, 1335.256062, 0, 1,
-                        6.835, 870.2, 992.531965, 0, 1],
-                       [100, 150, 60, 205, 30, 6.835, 1335.256062, 0, 1,
-                        6.835, 870.2, 992.531965, 0, 1],
-                       [100, 1152, 60, 205, 30, 6.835, 1335.256062, 3, 0,
-                        6.835, 870.2, 992.531965, 0, 1],
-                       [100, 150, 60, 205, 30, 6.835, 1335.256062, 3, 0,
-                        6.835, 870.2, 992.531965, 0, 1],
-                       [100, 150, 60, 205, 30, 6.835, 1335.256062, 0, 1,
-                        6.835, 870.2, 992.531965, 0, 1],
-                       [500, 830, np.nan, 205, 30, np.nan, np.nan, 1, 0,
-                        np.nan, np.nan, np.nan, 1, 0],
-                       [500, 830, 60, 205, np.nan, 6.835, np.nan, 1, 0,
-                        6.835, 870.2, 992.531965, 0, 1]]))
-
-    dtypes = ['float64', 'float64', 'float64', 'float64', 'float64',
-              'float64', 'float64',
-              'int64', 'bool',
-              'float64', 'float64',
-              'float64', 'int64',
-              'bool']
-
-    for (col, typ) in zip(data.columns, dtypes):
-        data[col] = data[col].astype(typ)
-
-    return(data)
-
-
-def test_check_poa_global_limits_lorenz(lorenz_test_data):
-    """Testing the function 'check_poa_global_limits_lorenz'"""
-
-    data = lorenz_test_data
-
-    # Expected boolean and integer flags
-    expected_bool_flag = data['poa_global_limit_bool_flag']
-    expected_int_flag = data['poa_global_limit_int_flag']
-
-    # Setting up inputs
-    dni_extra = 1367
-    poa_global = data['poa_global']
-    solar_zenith = data['solar_zenith']
-    aoi = data['aoi']
-
-    # Calling the functions
-    poa_global_limit_bool_flag, poa_global_limit_int_flag = \
-        irradiance.check_poa_global_limits_lorenz(poa_global, solar_zenith,
-                                                  aoi, dni_extra)
-
-    assert_series_equal(expected_int_flag,
-                        poa_global_limit_int_flag,
-                        check_names=False)
-
-    assert_series_equal(poa_global_limit_bool_flag,
-                        expected_bool_flag,
-                        check_names=False)
-
-
-def test__upper_poa_global_limit_lorenz(lorenz_test_data):
-    """Testing upper poa global limit defined by Lorenz et. al"""
-
-    data = lorenz_test_data
-
-    # Expected upper limit
-    expected_upper_limit = data['upper_limit_poa']
-
-    # Setting up inputs
-    dni_extra = 1367
-    solar_zenith = data['solar_zenith']
-    aoi = data['aoi']
-
-    # Testing upper limit
-    test_upper_limit = irradiance._upper_poa_global_limit_lorenz(aoi,
-                                                                 solar_zenith,
-                                                                 dni_extra)
-
-    assert_series_equal(expected_upper_limit,
-                        test_upper_limit,
-                        check_names=False)
-
-
-def test__lower_poa_global_limit_lorenz(lorenz_test_data):
-    """Testing lower poa global limit defined by Lorenz et. al"""
-
-    data = lorenz_test_data
-
-    # Expected upper limit
-    expected_lower_limit = data['lower_limit_poa']
-
-    # Setting up inputs
-    dni_extra = 1367
-    solar_zenith = data['solar_zenith']
-
-    test_lower_limit = irradiance._lower_poa_global_limit_lorenz(solar_zenith,
-                                                                 dni_extra)
-
-    assert_series_equal(expected_lower_limit,
-                        test_lower_limit,
-                        check_names=False)
-
-
-def test__upper_ghi_limit_lorenz_flag2(lorenz_test_data):
-    """Testing upper ghi limit for flag 2 defined by Lorenz et. al"""
-
-    data = lorenz_test_data
-
-    # Expected upper limit
-    expected_upper_limit = data['upper_limit_flag2_ghi']
-
-    # Setting up inputs
-    dni_extra = 1367
-    solar_zenith = data['solar_zenith']
-
-    # Testing upper limit
-    test_upper_limit = irradiance._upper_ghi_limit_lorenz_flag2(solar_zenith,
-                                                                dni_extra)
-
-    assert_series_equal(expected_upper_limit,
-                        test_upper_limit,
-                        check_names=False)
-
-
-def test__upper_ghi_limit_lorenz_flag3(lorenz_test_data):
-    """Testing upper ghi limit for flag 3 defined by Lorenz et. al"""
-
-    data = lorenz_test_data
-
-    # Expected upper limit
-    expected_upper_limit = data['upper_limit_flag3_ghi']
-
-    # Setting up inputs
-    dni_extra = 1367
-    solar_zenith = data['solar_zenith']
-
-    # Testing upper limit
-    test_upper_limit = irradiance._upper_ghi_limit_lorenz_flag3(solar_zenith,
-                                                                dni_extra)
-
-    assert_series_equal(expected_upper_limit,
-                        test_upper_limit,
-                        check_names=False)
-
-
-def test__lower_ghi_limit_lorenz(lorenz_test_data):
-    """Testing lower ghi limit defined by Lorenz et. al"""
-
-    data = lorenz_test_data
-
-    # Expected upper limit
-    expected_upper_limit = data['lower_limit_ghi']
-
-    # Setting up inputs
-    dni_extra = 1367
-    solar_zenith = data['solar_zenith']
-
-    # Testing upper limit
-    test_upper_limit = irradiance._lower_ghi_limit_lorenz(solar_zenith,
-                                                          dni_extra)
-
-    assert_series_equal(expected_upper_limit,
-                        test_upper_limit,
-                        check_names=False)
-
-
-def test_check_ghi_limits_lorenz(lorenz_test_data):
-    """Testing the function 'check_ghi_limits_lorenz'"""
-
-    data = lorenz_test_data
-
-    # Expected boolean and integer flags
-    expected_bool_flag = data['ghi_limit_bool_flag']
-    expected_int_flag = data['ghi_limit_int_flag']
-
-    # Setting up inputs
-    dni_extra = 1367
-    ghi = data['ghi']
-    solar_zenith = data['solar_zenith']
-
-    # Calling the functions
-    ghi_limit_bool_flag, ghi_limit_int_flag = \
-        irradiance.check_ghi_limits_lorenz(ghi, solar_zenith, dni_extra)
-
-    assert_series_equal(expected_int_flag,
-                        ghi_limit_int_flag,
-                        check_names=False)
-
-    assert_series_equal(ghi_limit_bool_flag,
-                        expected_bool_flag,
-                        check_names=False)
-=======
 def test_calculate_ghi_component(generate_RMIS_irradiance_series):
     """
     Test calculate_component_sum_series() function on GHI calculation.
@@ -621,4 +411,213 @@
         fill_night_value='equation')
     # Make sure that periods where sza>90 are equal equal to GHI values
     assert all(dni_series_equation[sza_series > 90].dropna() == 0)
->>>>>>> 83500ac1
+
+
+@pytest.fixture
+def lorenz_test_data():
+
+    data = pd.DataFrame(
+        columns=['ghi', 'poa_global', 'solar_zenith', 'azimuth', 'aoi',
+                 'lower_limit_poa', 'upper_limit_poa',
+                 'poa_global_limit_int_flag', 'poa_global_limit_bool_flag',
+                 'lower_limit_ghi', 'upper_limit_flag2_ghi',
+                 'upper_limit_flag3_ghi', 'ghi_limit_int_flag',
+                 'ghi_limit_bool_flag'],
+        data=np.array([[400, 730, 60, 205, 30, 6.835, 1335.256062, 0, 1,
+                        6.835, 870.2, 992.531965, 0, 1],
+                       [500, 830, 60, 205, 30, 6.835, 1335.256062, 0, 1,
+                        6.835, 870.2, 992.531965, 0, 1],
+                       [880, 830, 60, 205, 30, 6.835, 1335.256062, 0, 1,
+                        6.835, 870.2, 992.531965, 2, 0],
+                       [1000, 830, 60, 205, 30, 6.835, 1335.256062, 0, 1,
+                        6.835, 870.2, 992.531965, 3, 0],
+                       [6, 830, 60, 205, 30, 6.835, 1335.256062, 0, 1,
+                        6.835, 870.2, 992.531965, 3, 0],
+                       [100, 150, 60, 205, 30, 6.835, 1335.256062, 0, 1,
+                        6.835, 870.2, 992.531965, 0, 1],
+                       [100, 150, 60, 205, 30, 6.835, 1335.256062, 0, 1,
+                        6.835, 870.2, 992.531965, 0, 1],
+                       [100, 1152, 60, 205, 30, 6.835, 1335.256062, 3, 0,
+                        6.835, 870.2, 992.531965, 0, 1],
+                       [100, 150, 60, 205, 30, 6.835, 1335.256062, 3, 0,
+                        6.835, 870.2, 992.531965, 0, 1],
+                       [100, 150, 60, 205, 30, 6.835, 1335.256062, 0, 1,
+                        6.835, 870.2, 992.531965, 0, 1],
+                       [500, 830, np.nan, 205, 30, np.nan, np.nan, 1, 0,
+                        np.nan, np.nan, np.nan, 1, 0],
+                       [500, 830, 60, 205, np.nan, 6.835, np.nan, 1, 0,
+                        6.835, 870.2, 992.531965, 0, 1]]))
+
+    dtypes = ['float64', 'float64', 'float64', 'float64', 'float64',
+              'float64', 'float64',
+              'int64', 'bool',
+              'float64', 'float64',
+              'float64', 'int64',
+              'bool']
+
+    for (col, typ) in zip(data.columns, dtypes):
+        data[col] = data[col].astype(typ)
+
+    return(data)
+
+
+def test_check_poa_global_limits_lorenz(lorenz_test_data):
+    """Testing the function 'check_poa_global_limits_lorenz'"""
+
+    data = lorenz_test_data
+
+    # Expected boolean and integer flags
+    expected_bool_flag = data['poa_global_limit_bool_flag']
+    expected_int_flag = data['poa_global_limit_int_flag']
+
+    # Setting up inputs
+    dni_extra = 1367
+    poa_global = data['poa_global']
+    solar_zenith = data['solar_zenith']
+    aoi = data['aoi']
+
+    # Calling the functions
+    poa_global_limit_bool_flag, poa_global_limit_int_flag = \
+        irradiance.check_poa_global_limits_lorenz(poa_global, solar_zenith,
+                                                  aoi, dni_extra)
+
+    assert_series_equal(expected_int_flag,
+                        poa_global_limit_int_flag,
+                        check_names=False)
+
+    assert_series_equal(poa_global_limit_bool_flag,
+                        expected_bool_flag,
+                        check_names=False)
+
+
+def test__upper_poa_global_limit_lorenz(lorenz_test_data):
+    """Testing upper poa global limit defined by Lorenz et. al"""
+
+    data = lorenz_test_data
+
+    # Expected upper limit
+    expected_upper_limit = data['upper_limit_poa']
+
+    # Setting up inputs
+    dni_extra = 1367
+    solar_zenith = data['solar_zenith']
+    aoi = data['aoi']
+
+    # Testing upper limit
+    test_upper_limit = irradiance._upper_poa_global_limit_lorenz(aoi,
+                                                                 solar_zenith,
+                                                                 dni_extra)
+
+    assert_series_equal(expected_upper_limit,
+                        test_upper_limit,
+                        check_names=False)
+
+
+def test__lower_poa_global_limit_lorenz(lorenz_test_data):
+    """Testing lower poa global limit defined by Lorenz et. al"""
+
+    data = lorenz_test_data
+
+    # Expected upper limit
+    expected_lower_limit = data['lower_limit_poa']
+
+    # Setting up inputs
+    dni_extra = 1367
+    solar_zenith = data['solar_zenith']
+
+    test_lower_limit = irradiance._lower_poa_global_limit_lorenz(solar_zenith,
+                                                                 dni_extra)
+
+    assert_series_equal(expected_lower_limit,
+                        test_lower_limit,
+                        check_names=False)
+
+
+def test__upper_ghi_limit_lorenz_flag2(lorenz_test_data):
+    """Testing upper ghi limit for flag 2 defined by Lorenz et. al"""
+
+    data = lorenz_test_data
+
+    # Expected upper limit
+    expected_upper_limit = data['upper_limit_flag2_ghi']
+
+    # Setting up inputs
+    dni_extra = 1367
+    solar_zenith = data['solar_zenith']
+
+    # Testing upper limit
+    test_upper_limit = irradiance._upper_ghi_limit_lorenz_flag2(solar_zenith,
+                                                                dni_extra)
+
+    assert_series_equal(expected_upper_limit,
+                        test_upper_limit,
+                        check_names=False)
+
+
+def test__upper_ghi_limit_lorenz_flag3(lorenz_test_data):
+    """Testing upper ghi limit for flag 3 defined by Lorenz et. al"""
+
+    data = lorenz_test_data
+
+    # Expected upper limit
+    expected_upper_limit = data['upper_limit_flag3_ghi']
+
+    # Setting up inputs
+    dni_extra = 1367
+    solar_zenith = data['solar_zenith']
+
+    # Testing upper limit
+    test_upper_limit = irradiance._upper_ghi_limit_lorenz_flag3(solar_zenith,
+                                                                dni_extra)
+
+    assert_series_equal(expected_upper_limit,
+                        test_upper_limit,
+                        check_names=False)
+
+
+def test__lower_ghi_limit_lorenz(lorenz_test_data):
+    """Testing lower ghi limit defined by Lorenz et. al"""
+
+    data = lorenz_test_data
+
+    # Expected upper limit
+    expected_upper_limit = data['lower_limit_ghi']
+
+    # Setting up inputs
+    dni_extra = 1367
+    solar_zenith = data['solar_zenith']
+
+    # Testing upper limit
+    test_upper_limit = irradiance._lower_ghi_limit_lorenz(solar_zenith,
+                                                          dni_extra)
+
+    assert_series_equal(expected_upper_limit,
+                        test_upper_limit,
+                        check_names=False)
+
+
+def test_check_ghi_limits_lorenz(lorenz_test_data):
+    """Testing the function 'check_ghi_limits_lorenz'"""
+
+    data = lorenz_test_data
+
+    # Expected boolean and integer flags
+    expected_bool_flag = data['ghi_limit_bool_flag']
+    expected_int_flag = data['ghi_limit_int_flag']
+
+    # Setting up inputs
+    dni_extra = 1367
+    ghi = data['ghi']
+    solar_zenith = data['solar_zenith']
+
+    # Calling the functions
+    ghi_limit_bool_flag, ghi_limit_int_flag = \
+        irradiance.check_ghi_limits_lorenz(ghi, solar_zenith, dni_extra)
+
+    assert_series_equal(expected_int_flag,
+                        ghi_limit_int_flag,
+                        check_names=False)
+
+    assert_series_equal(ghi_limit_bool_flag,
+                        expected_bool_flag,
+                        check_names=False)