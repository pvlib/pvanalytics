--- conflicted
+++ resolved
@@ -71,13 +71,8 @@
         elif nan_policy == 'omit':
             nan_mask = data.isna()
         else:
-<<<<<<< HEAD
             raise ValueError("Incorrect specification passed. "
                              "Expected `raise` or `omit`.")
-=======
-            raise ValueError("Incorrect specification passed "
-                             "to zscore's nan_policy.")
->>>>>>> ecf8709a
 
     data[~nan_mask] = pd.Series(abs(stats.zscore(data[~nan_mask])) > zmax,
                                 index=data[~nan_mask].index)
