--- conflicted
+++ resolved
@@ -38,9 +38,6 @@
     return np.allclose(a=x, b=x[0], rtol=rtol, atol=atol)
 
 
-<<<<<<< HEAD
-def stale_values_diff(x, window=6, rtol=1e-5, atol=1e-8):
-=======
 def _backfill_window(endpoints, window):
     # propagate Trues in `endpoints` back `window` periods.  This
     # makes Trues fill the entire window, rather than just marking the
@@ -54,8 +51,7 @@
     return flags
 
 
-def stale_values_diff(x, window=3, rtol=1e-5, atol=1e-8, label_all=False):
->>>>>>> b37dcf83
+def stale_values_diff(x, window=6, rtol=1e-5, atol=1e-8, label_all=False):
     """Identify stale values in the data.
 
     For a window of length N, the last value (index N-1) is considered
@@ -69,7 +65,7 @@
     ----------
     x : Series
         data to be processed
-    window : int, default 3
+    window : int, default 6
         number of consecutive values which, if unchanged, indicates
         stale data
     rtol : float, default 1e-5
@@ -112,11 +108,7 @@
     return flags
 
 
-<<<<<<< HEAD
-def interpolation_diff(x, window=6, rtol=1e-5, atol=1e-8):
-=======
-def interpolation_diff(x, window=3, rtol=1e-5, atol=1e-8, label_all=False):
->>>>>>> b37dcf83
+def interpolation_diff(x, window=6, rtol=1e-5, atol=1e-8, label_all=False):
     """Identify sequences which appear to be linear.
 
     Sequences are linear if the first difference appears to be
@@ -130,7 +122,7 @@
     ----------
     x : Series
         data to be processed
-    window : int, default 3
+    window : int, default 6
         number of sequential values that, if the first difference is
         constant, are classified as a linear sequence
     rtol : float, default 1e-5
