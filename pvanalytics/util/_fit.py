--- conflicted
+++ resolved
@@ -3,21 +3,7 @@
 import scipy.optimize
 
 
-<<<<<<< HEAD
-def _to_minute_of_day(index):
-    # Transform the index into minutes of the day. If `index` is a
-    # DatetimeIndex then it is converted to an Int64Index with values
-    # equal to the minute of the day since midnight. Any other type
-    # and a ValueError is raised.
-    if isinstance(index, pd.DatetimeIndex):
-        return index.hour * 60 + index.minute
-    return index
-
-
-def quadratic(data):
-=======
 def quadratic(x, y):
->>>>>>> 3da4fe3e
     """Fit a quadratic to the data.
 
     Parameters
